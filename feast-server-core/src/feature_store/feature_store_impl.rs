--- conflicted
+++ resolved
@@ -53,19 +53,8 @@
             .request_to_view_keys(requested_features)
             .await?;
 
-<<<<<<< HEAD
-        let lookup_mapping = build_lookup_key_mapping(
-            &feature_to_view,
-            request
-                .entities
-                .keys()
-                .map(|key| key.as_ref())
-                .collect::<Vec<_>>(),
-        );
-=======
         let lookup_mapping =
             build_lookup_key_mapping(&feature_to_view, entities.keys().collect::<Vec<_>>());
->>>>>>> f7140630
         // feature view name to feature view
         let view_name_to_view: HashMap<Spur, Arc<FeatureView>> = feature_to_view
             .values()
@@ -141,17 +130,10 @@
     value_type: value_type::Enum,
 }
 
-<<<<<<< HEAD
-fn build_lookup_key_mapping<'a>(
-    feature_to_view: &'a HashMap<Feature, Arc<FeatureView>>,
-    entities_from_request: Vec<&str>,
-) -> HashMap<EntityColumnRef<'a>, Arc<str>> {
-=======
 fn build_lookup_key_mapping(
     feature_to_view: &HashMap<Feature, Arc<FeatureView>>,
     entities_from_request: Vec<&Spur>,
 ) -> HashMap<EntityColumnRef, Spur> {
->>>>>>> f7140630
     let mut mapping = HashMap::with_capacity_and_hasher(feature_to_view.len(), Default::default());
     let rodeo = intern::rodeo_ref();
 
@@ -163,11 +145,7 @@
             let lookup_name = if let Some(join_key_map) = &view.join_key_map {
                 join_key_map
                     .get(&col.name)
-<<<<<<< HEAD
-                    .filter(|col_name| entities_from_request.contains(&col_name.as_ref()))
-=======
                     .filter(|col_name| entities_from_request.contains(col_name))
->>>>>>> f7140630
                     .cloned()
                     .unwrap_or(col.name)
             } else {
@@ -410,18 +388,8 @@
                 ],
             ),
         ]);
-<<<<<<< HEAD
-        let lookup_mapping = build_lookup_key_mapping(
-            &features,
-            requested_entity_keys
-                .keys()
-                .map(|key| key.as_ref())
-                .collect::<Vec<_>>(),
-        );
-=======
         let lookup_mapping =
             build_lookup_key_mapping(&features, requested_entity_keys.keys().collect::<Vec<_>>());
->>>>>>> f7140630
         let mut result = feature_views_to_keys(&features, &requested_entity_keys, &lookup_mapping)?;
         result.sort_by_key(|f| {
             (
@@ -482,18 +450,8 @@
                 EntityIdValue::Int(16),
             ],
         )]);
-<<<<<<< HEAD
-        let lookup_mapping = build_lookup_key_mapping(
-            &features,
-            requested_entity_keys
-                .keys()
-                .map(|key| key.as_ref())
-                .collect::<Vec<_>>(),
-        );
-=======
         let lookup_mapping =
             build_lookup_key_mapping(&features, requested_entity_keys.keys().collect::<Vec<_>>());
->>>>>>> f7140630
         let result = feature_views_to_keys(&features, &requested_entity_keys, &lookup_mapping)?;
         assert_eq!(result.len(), 1);
         let feature_1 = Feature::from_names("feature_view1", "col1");
